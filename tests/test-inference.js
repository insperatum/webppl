--- conflicted
+++ resolved
@@ -242,38 +242,10 @@
   return util.normalizeHist(hist);
 };
 
-<<<<<<< HEAD
-function makeTest(testData) {
-  function _makeTest(test) {
-    runDistributionTest(test, testData.code, testData.expectedHist, testData.tolerance);
-  }
-  return _makeTest;
-}
-
-var testNames = [
-  'testEnumeration',
-  'testEnumerationStore',
-  'testEnumerationCached',
-  'testParticleFilter',
-  'testParticleFilterStore',
-  'testMH',
-  'testMHStore',
-  'testPMCMC',
-  'testPMCMCStore',
-  'testPFVarFactors',
-  'testPFVarFactors2',
-  'testPFRj',
-  'testPFRjStore',
-  'testPFRjAsMH',
-  'testRejection',
-  'testIncrementalRejection'
-];
-=======
 var getModelNames = function() {
   var filenames = fs.readdirSync(testDataDir + 'models/');
   return _.map(filenames, function(fn) { return fn.split('.')[0]; });
 };
->>>>>>> 203cbecf
 
 var loadModel = function(modelName) {
   var filename = testDataDir + 'models/' + modelName + '.wppl';
