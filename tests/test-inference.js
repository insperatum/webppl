"use strict";

var fs = require('fs');
var util = require("../src/util.js");
var webppl = require('../src/main.js');
var testCase = require('nodeunit').testCase;

function runContinuousSamplingTest(test, code, checkSamples, numSamples){
  var samples = [];
  var k = function(s, value){
    samples.push(value);
    if (samples.length === numSamples){
      test.ok(checkSamples(samples));
      test.done();
    }
  };

  var program = eval( webppl.compile( code ) );
    
  for (var i=0; i<numSamples; i++){
    program( {}, k, "" );
  }
}

function runDiscreteSamplingTest(test, code, expectedHist, numSamples, tolerance){
  var hist = {};
  var numFinishedSamples = 0;
  var k = function(s, value){
    hist[value] = hist[value] || 0;
    hist[value] += 1;
    numFinishedSamples += 1;
    if (numFinishedSamples === numSamples){
      var normHist = util.normalizeHist(hist);
      test.ok(util.histsApproximatelyEqual(normHist, expectedHist, tolerance));
      test.done();
    }
  };

  var program = eval( webppl.compile( code ) );
  for (var i=0; i<numSamples; i++){
    program( {}, k, "" );
  }
}

function runDistributionTest(test, code, expectedHist, tolerance){
  var hist = {};
  var k = function(s,erp){
    erp.support().forEach(
      function (value){
        hist[value] = Math.exp(erp.score([], value));
      });
    var normHist = util.normalizeHist(hist);
    test.ok(util.histsApproximatelyEqual(normHist, expectedHist, tolerance));
    test.done();
<<<<<<< HEAD
  };
  global.globalStore = {};
  webppl.run(code, topK);
}
=======
  }
    
  webppl.run( code, k );
};
>>>>>>> 5414752b

exports.testDeterministic = {

  testApplication: function (test) {
    var code = "3 + 4";
    var expectedHist = {7: 1};
    var tolerance = 0;
    return runDiscreteSamplingTest(test, code, expectedHist, 1, tolerance);
  }
};

exports.testForwardSampling = {

  testApplication: function (test) {
    var code = "flip(.5) & flip(.5)";
    var expectedHist = {
      1: 0.25,
      0: 0.75
    };
    var tolerance = 0.05;
    var numSamples = 1000;
    return runDiscreteSamplingTest(test, code, expectedHist, numSamples, tolerance);
  },

  testGeometric: function(test) {
    var code = "var geom = function() { return flip(.8) ? 0 : 1 + geom() }; geom()";
    var expectedHist= {
      0: 0.8,
      1: 0.16,
      2: 0.032,
      3: 0.0064,
      4: 0.00128
    };
    var tolerance = 0.05;
    var numSamples = 1000;
    return runDiscreteSamplingTest(test, code, expectedHist, numSamples, tolerance);
  },

  testRandomInteger: function(test) {
    var code = "randomInteger(5)";
    var expectedHist= {
      0: 0.2,
      1: 0.2,
      2: 0.2,
      3: 0.2,
      4: 0.2
    };
    var tolerance = 0.05;
    var numSamples = 1000;
    return runDiscreteSamplingTest(test, code, expectedHist, numSamples, tolerance);
  },

  testGaussian: function(test){
    var code = "gaussian(3, 2)";
    var numSamples = 10000;
    var check = function(samples){
      var empiricalMean = util.sum(samples) / samples.length;
      var empiricalVariance = util.sum(
        samples.map(function(x){return Math.pow(x - empiricalMean, 2);})) / samples.length;
      var empiricalStd = Math.sqrt(empiricalVariance);
      return ((empiricalMean > 2.8) && (empiricalMean < 3.2) &&
              (empiricalStd > 1.8) && (empiricalStd < 2.2));
    };
    return runContinuousSamplingTest(test, code, check, numSamples);
  },

  testUniform: function(test){
    var code = "uniform(3, 5)";
    var numSamples = 10000;
    var check = function(samples){
      var empiricalMean = util.sum(samples) / samples.length;
      var empiricalVariance = util.sum(
        samples.map(function(x){return Math.pow(x - empiricalMean, 2);})) / samples.length;
      var expectedVariance = 1/12 * Math.pow(5-3, 2);
      var expectedMean = 4;
      return ((Math.abs(empiricalVariance - expectedVariance) < 0.2) &&
              (Math.abs(empiricalMean - expectedMean) < 0.2));
    };
    return runContinuousSamplingTest(test, code, check, numSamples);
  }
};

function getTestCases(testNames) {
  var rootDirectory = "./tests/test-data/";
  var testCases = [];
  for (var i = 0; i < testNames.length; i++) {
    var codeFileName = rootDirectory + testNames[i] + ".wppl";
    var resultFileName = rootDirectory + testNames[i] + ".json";
    var codeFile = fs.readFileSync(codeFileName, "utf-8");
    var expectedResult = JSON.parse(fs.readFileSync(resultFileName, "utf-8"));
    testCases.push({
      code: codeFile,
      expectedHist: expectedResult.expectedHist,
      tolerance: expectedResult.tolerance,
      name: testNames[i]
    });
  }
  return testCases;
}

function makeTest(testData) {
  function _makeTest (test) {
    runDistributionTest(test, testData.code, testData.expectedHist, testData.tolerance);
  }
  return _makeTest;
}

var testNames = [
  "testEnumeration",
  "testEnumerationStore",  
  "testEnumerationCached",
  "testParticleFilter",
  "testParticleFilterStore",  
  "testMH",
  "testMHStore",
  "testPMCMC",
  "testPMCMCStore",  
  "testPFRj",
  "testPFRjStore",
  "testPFRjAsMH"    
];

var testsData = getTestCases(testNames);

testsData.forEach(function(testData){
  var description = testData.desc ? testData.desc : "test";
  var testCaseArgs = {};
  testCaseArgs[description] = makeTest(testData);
  exports[testData.name] = testCase(testCaseArgs);
});<|MERGE_RESOLUTION|>--- conflicted
+++ resolved
@@ -52,17 +52,10 @@
     var normHist = util.normalizeHist(hist);
     test.ok(util.histsApproximatelyEqual(normHist, expectedHist, tolerance));
     test.done();
-<<<<<<< HEAD
-  };
-  global.globalStore = {};
-  webppl.run(code, topK);
-}
-=======
   }
     
   webppl.run( code, k );
 };
->>>>>>> 5414752b
 
 exports.testDeterministic = {
 
