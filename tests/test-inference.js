--- conflicted
+++ resolved
@@ -32,15 +32,12 @@
       exponential: true,
       binomial: true,
       poisson: true,
-<<<<<<< HEAD
+      cauchy: true,
       mixed1: true,
       mixed2: true,
       mixed3: true,
       bivariateGaussian: true,
       indirectDependency: true
-=======
-      cauchy: true
->>>>>>> 55e342a0
     }
   },
   {
