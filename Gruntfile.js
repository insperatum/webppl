'use strict';

var _ = require('underscore');
var open = require('open');
var child_process = require('child_process');

var jslintSettings = {
  options: {
    flags: ['--flagfile .gjslintrc'],
    reporter: {
      name: 'console'
    },
    force: false
  },
  lib: {
    src: [
      'Gruntfile.js',
      'src/header.wppl',
<<<<<<< HEAD
      'src/**/!(erp|enumerate|elbo|eubo|distribution).js'
=======
      'src/**/!(dists|enumerate|ScoreAggregator).js'
>>>>>>> 790daa1d
    ]
  },
  test: {
    src: ['tests/**/*.js']
  },
  wppl: {
    src: [
      'tests/test-data/**/*.wppl',
      'examples/*.wppl'
    ]
  }
};
module.exports = function(grunt) {
  grunt.initConfig({
    nodeunit: {
      all: ['tests/test-*.js']
    },
    jshint: {
      files: [
        'Gruntfile.js',
        'src/header.wppl',
        'src/**/*.js',
        'tests/**/*.js'
      ],
      options: {
        maxerr: 500,
        camelcase: true,
        nonew: true,
        curly: true,
        noarg: true,
        trailing: true,
        forin: true,
        noempty: true,
        node: true,
        eqeqeq: true,
        strict: false,
        evil: true,
        undef: true,
        bitwise: true,
        browser: true,
        gcl: true,
        newcap: false
      }
    },
    gjslint: jslintSettings,
    fixjsstyle: jslintSettings,
    clean: ['bundle/*.js'],
    watch: {
      ad: {
        files: ['**/*.ad.js'],
        tasks: ['build']
      }
    }
  });

  function browserifyArgs(args) {
    var pkgArg = '';
    var requires = _.chain(_.toArray(args))
        .map(function(name) { return ['--require', name]; })
        .flatten().value();
    pkgArg = ' -t [' + ['./src/bundle.js'].concat(requires).join(' ') + ']';
    return pkgArg + ' -g brfs src/browser.js -o bundle/webppl.js';
  }

  grunt.loadNpmTasks('grunt-gjslint');
  grunt.loadNpmTasks('grunt-contrib-jshint');
  grunt.loadNpmTasks('grunt-contrib-nodeunit');
  grunt.loadNpmTasks('grunt-contrib-clean');
  grunt.loadNpmTasks('grunt-contrib-watch');

  grunt.registerTask('default', ['gjslint', 'nodeunit']);
  grunt.registerTask('test', ['nodeunit']);
  grunt.registerTask('lint', ['gjslint']);
  grunt.registerTask('hint', ['jshint']);
  grunt.registerTask('fixstyle', ['fixjsstyle']);
  grunt.registerTask('travis-phantomjs', ['bundle', 'test-phantomjs']);

  grunt.registerTask('build', 'Build WebPPL.', function() {
    var output = child_process.execSync('scripts/adify');
    grunt.log.writeln(output);
  });

  grunt.registerTask('build-watch', 'Run the build task on fs changes.', ['watch']);

  grunt.registerTask('bundle', 'Create browser bundle.', function() {
    var taskArgs = (arguments.length > 0) ? ':' + _.toArray(arguments).join(':') : '';
    grunt.task.run('browserify' + taskArgs, 'uglify');
  });

  grunt.registerTask('browserify', 'Generate "bundle/webppl.js".', function() {
    child_process.execSync('mkdir -p bundle');
    child_process.execSync('browserify' + browserifyArgs(arguments));
  });

  grunt.registerTask('browserify-watch', 'Run the browserify task on fs changes.', function() {
    var done = this.async();
    child_process.execSync('mkdir -p bundle');
    var args = '-v' + browserifyArgs(arguments);
    var p = child_process.spawn('watchify', args.split(' '));
    p.stdout.on('data', grunt.log.writeln);
    p.stderr.on('data', grunt.log.writeln);
    p.on('close', done);
  });

  grunt.registerTask('uglify', 'Generate "bundle/webppl.min.js".', function() {
    child_process.execSync('mkdir -p bundle');
    child_process.execSync('uglifyjs bundle/webppl.js -b ascii_only=true,beautify=false > bundle/webppl.min.js');
  });

  grunt.registerTask('test-browser', 'Run browser tests in default browser.', function() {
    open('tests/browser/index.html', process.env.BROWSER);
  });

  grunt.registerTask('test-phantomjs', 'Run browser tests in phantomjs.', function() {
    try {
      var cmd = 'phantomjs node_modules/qunit-phantomjs-runner/runner-list.js tests/browser/index.html';
      var output = child_process.execSync(cmd);
      grunt.log.writeln(output);
    } catch (e) {
      grunt.log.writeln(e.output.join('\n'));
      throw e;
    }
  });

  grunt.registerTask('generate-docs', 'Generate documentation.', function() {
    var output = child_process.execSync('scripts/distributionDocs > docs/distributions.rst');
    grunt.log.writeln(output);
  });
};<|MERGE_RESOLUTION|>--- conflicted
+++ resolved
@@ -16,11 +16,7 @@
     src: [
       'Gruntfile.js',
       'src/header.wppl',
-<<<<<<< HEAD
-      'src/**/!(erp|enumerate|elbo|eubo|distribution).js'
-=======
-      'src/**/!(dists|enumerate|ScoreAggregator).js'
->>>>>>> 790daa1d
+      'src/**/!(dists|enumerate|elbo|eubo|ScoreAggregator).js'
     ]
   },
   test: {
