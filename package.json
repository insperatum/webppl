--- conflicted
+++ resolved
@@ -1,11 +1,7 @@
 {
   "name": "webppl",
   "description": "Probabilistic programming for the web",
-<<<<<<< HEAD
-  "version": "0.0.3",
-=======
   "version": "0.0.4",
->>>>>>> 955a3e96
   "author": "webppl contributors",
   "main": "src/main.js",
   "repository": {
@@ -19,11 +15,7 @@
   "dependencies": {
     "amdefine": "^0.1.0",
     "ast-types": "^0.7.2",
-<<<<<<< HEAD
-    "escodegen": "^1.4.1",
-=======
     "escodegen": "^1.6.1",
->>>>>>> 955a3e96
     "esmangle": "^1.0.1",
     "esprima": "^2.1.0",
     "estemplate": "^0.4.0",
@@ -40,13 +32,8 @@
     "grunt-contrib-jshint": "^0.11.1",
     "grunt-contrib-nodeunit": "^0.4.1",
     "grunt-gjslint": "^0.1.6",
-<<<<<<< HEAD
-    "nodeunit": "^0.9.0",
-    "brfs": "^1.2.0"
-=======
     "nodeunit": "^0.9.1",
     "brfs": "^1.4.0"
->>>>>>> 955a3e96
   },
   "scripts": {
     "test": "nodeunit tests"
