--- conflicted
+++ resolved
@@ -1,11 +1,7 @@
 {
   "name": "webppl",
   "description": "Probabilistic programming for the web",
-<<<<<<< HEAD
-  "version": "0.6.3",
-=======
   "version": "0.7.0",
->>>>>>> f3504df5
   "author": "webppl contributors",
   "main": "src/main.js",
   "repository": {
