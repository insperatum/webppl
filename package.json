--- conflicted
+++ resolved
@@ -13,11 +13,7 @@
     "test": "tests"
   },
   "dependencies": {
-<<<<<<< HEAD
     "adnn": "git+https://github.com/dritchie/adnn.git",
-=======
-    "ad.js": "iffsid/ad.js#simple",
->>>>>>> fe8a2c23
     "amdefine": "^1.0.0",
     "ast-types": "^0.8.13",
     "escodegen": "^1.7.0",
