--- conflicted
+++ resolved
@@ -71,15 +71,10 @@
   // Create a pseudo package from the header.
   var code = fs.readFileSync(__dirname + '/header.wppl', 'utf8');
   var headerMacroModule = fs.readFileSync(__dirname + '/headerMacros.sjs', 'utf8');
-<<<<<<< HEAD
   // HACK: This could be problematic if the macros move within the
   // ad.js package across versions.
   var adMacroModule = fs.readFileSync(__dirname + '/../node_modules/adnn/ad/macros.sjs', 'utf8');
-  return { wppl: [code], macros: [headerMacroModule, adMacroModule] };
-=======
-  var adMacroModule = fs.readFileSync(__dirname + '/../node_modules/ad.js/macros/index.js', 'utf8');
   return { wppl: [{ code: code, filename: 'header.wppl' }], macros: [headerMacroModule, adMacroModule] };
->>>>>>> fe8a2c23
 }
 
 function unpack(packages) {
