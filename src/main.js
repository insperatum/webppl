'use strict';

var fs = require('fs');
var types = require('ast-types');
var build = types.builders;
var esprima = require('esprima');
var escodegen = require('escodegen');
var estraverse = require('estraverse');

var cps = require('./transforms/cps').cps;
var optimize = require('./transforms/optimize').optimize;
var naming = require('./transforms/naming').naming;
var store = require('./transforms/store').store;
var varargs = require('./transforms/varargs').varargs;
var trampoline = require('./transforms/trampoline').trampoline;
var freevars = require('./transforms/freevars').freevars;
var caching = require('./transforms/caching').caching;
var thunkify = require('./syntax').thunkify;
var analyze = require('./analysis/main').analyze;
var util = require('./util');

// Container for coroutine object and shared top-level
// functions (sample, factor, exit)
var env = {};

// Make header functions globally available:
function requireHeader(path) { requireHeaderWrapper(require(path)); }
function requireHeaderWrapper(wrapper) { makePropertiesGlobal(wrapper(env)); }

function makePropertiesGlobal(obj) {
  for (var prop in obj) {
    if (obj.hasOwnProperty(prop)) {
      global[prop] = obj[prop];
    }
  }
}

// Explicitly call require here to ensure that browserify notices that the
// header should be bundled.
requireHeaderWrapper(require('./header'));

function concatPrograms(p0, p1) {
  return build.program(p0.body.concat(p1.body));
}

function cachingRequired(programAST) {
  var flag = false;
  estraverse.traverse(programAST, {
    enter: function(node) {
      if (node.type === 'Identifier' && node.name === 'IncrementalMH') {
        flag = true;
        this.break();
      }
    }
  });
  return flag;
}

function prepare(programCode, verbose, doCaching) {
  if (verbose && console.time) {
    console.time('prepare');
  }

  var _prepare = function(ast) {
    // ast = freevars(ast);
    ast = thunkify(ast);
    ast = naming(ast);
    ast = cps(ast);
    ast = optimize(ast);
    return ast;
  };

  // Parse header and program, combine, compile, and generate program
  var headerAST = esprima.parse(fs.readFileSync(__dirname + '/header.wppl'));
  var programAST = esprima.parse(programCode);
  // if (doCaching)
  //   programAST = caching(programAST);

  var out = _prepare(concatPrograms(headerAST, programAST));

  if (verbose && console.timeEnd) {
    console.timeEnd('prepare');
  }
  return out;
}

function compile(programCode, verbose) {
  if (verbose && console.time) {
    console.time('compile');
  }

  var _compile = function(ast) {
    if (doCaching)
      ast = freevars(ast);
    ast = thunkify(ast);
    ast = naming(ast);
    ast = cps(ast);
    ast = store(ast);
    ast = optimize(ast);
    ast = varargs(ast);
    ast = trampoline(ast);
    return ast;
  };

  // Parse header and program, combine, compile, and generate program
  var headerAST = esprima.parse(fs.readFileSync(__dirname + '/header.wppl'));
  var programAST = esprima.parse(programCode);
<<<<<<< HEAD

  if (doCaching)
    programAST = caching(programAST);
=======
  var doCaching = cachingRequired(programAST);

  if (doCaching) {
    if (verbose) console.log('Caching transforms will be applied.');
    programAST = caching(programAST);
  }
>>>>>>> 8ffa650d

  var out = escodegen.generate(_compile(concatPrograms(headerAST, programAST)));

  if (verbose && console.timeEnd) {
    console.timeEnd('compile');
  }
  return out;
}

// TODO: Understand the difference between run and webpplEval.
// If I switch ./webppl to use run rather than webpplEval, it's not obvious what
// changes.

// Called by browser.js
function run(code, contFun, verbose) {
  var compiledCode = compile(code, verbose);
  eval(compiledCode)({}, contFun, '');
}

// Called by ./webppl
// Compile and run some webppl code in global scope:
function webpplEval(k, code, verbose) {
  var compiledCode = compile(code, verbose);
  eval.call(global, compiledCode)({}, k, '');
}

if (!util.runningInBrowser()) {
  // Put eval into global scope. browser version??
  // Or move to ./webppl of only used outside of the browser.
  global.webpplEval = webpplEval;
}

module.exports = {
  requireHeader: requireHeader,
  requireHeaderWrapper: requireHeaderWrapper,
  webpplEval: webpplEval,
  run: run,
  prepare: prepare,
  compile: compile,
  analyze: analyze
};<|MERGE_RESOLUTION|>--- conflicted
+++ resolved
@@ -105,18 +105,13 @@
   // Parse header and program, combine, compile, and generate program
   var headerAST = esprima.parse(fs.readFileSync(__dirname + '/header.wppl'));
   var programAST = esprima.parse(programCode);
-<<<<<<< HEAD
 
-  if (doCaching)
-    programAST = caching(programAST);
-=======
   var doCaching = cachingRequired(programAST);
 
   if (doCaching) {
     if (verbose) console.log('Caching transforms will be applied.');
     programAST = caching(programAST);
   }
->>>>>>> 8ffa650d
 
   var out = escodegen.generate(_compile(concatPrograms(headerAST, programAST)));
 
