'use strict';

var serialize = require('./util').serialize
<<<<<<< HEAD
var Tensor = require('./tensor');
var fs = require('fs');
var child_process = require('child_process');
=======
var LRU = require('lru-cache');
var ad = require('./ad');
>>>>>>> fe8a2c23

module.exports = function(env) {

  function display(s, k, a, x) {
    return k(s, console.log(ad.untapify(x)));
  }

  // Caching for a wppl function f.
  //
  // Caution: if f isn't deterministic weird stuff can happen, since
  // caching is across all uses of f, even in different execuation
  // paths.
  function cache(s, k, a, f, maxSize) {
    var c = LRU(maxSize);
    var cf = function(s, k, a) {
      var args = Array.prototype.slice.call(arguments, 3);
      var stringedArgs = serialize(args);
      if (c.has(stringedArgs)) {
        return k(s, c.get(stringedArgs));
      } else {
        var newk = function(s, r) {
          if (c.has(stringedArgs)) {
            // This can happen when cache is used on recursive functions
            console.log('Already in cache:', stringedArgs);
            if (serialize(c.get(stringedArgs)) !== serialize(r)) {
              console.log('OLD AND NEW CACHE VALUE DIFFER!');
              console.log('Old value:', c.get(stringedArgs));
              console.log('New value:', r);
            }
          }
          c.set(stringedArgs, r);
          if (!maxSize && c.length === 1e4) {
            console.log(c.length + ' function calls have been cached.');
            console.log('The size of the cache can be limited by calling cache(f, maxSize).');
          }
          return k(s, r);
        };
        return f.apply(this, [s, newk, a].concat(args));
      }
    };
    return k(s, cf);
  }

  function apply(s, k, a, wpplFn, args) {
    return wpplFn.apply(global, [s, k, a].concat(args));
  }

  // Annotating a function object with its lexical id and
  //    a list of its free variable values.
  var __uniqueid = 0;
  var _Fn = {
    tag: function(fn, lexid, freevarvals) {
      fn.__lexid = lexid;
      fn.__uniqueid = __uniqueid++;
      fn.__freeVarVals = freevarvals;
      return fn;
    }
  };

  var Vector = function(s, k, a, arr) {
    return k(s, new Tensor([arr.length, 1]).fromFlatArray(arr));
  };

  var Matrix = function(s, k, a, arr) {
    return k(s, new Tensor([arr.length, arr[0].length]).fromArray(arr));
  };

  var zeros = function(s, k, a, dims) {
    return k(s, new Tensor(dims));
  };

  var readJSON = function(s, k, a, fn) {
    return k(s, JSON.parse(fs.readFileSync(fn, 'utf-8')));
  };

  var writeJSON = function(s, k, a, fn, obj) {
    return k(s, fs.writeFileSync(fn, JSON.stringify(obj)));
  };

  var readJSONDataSet = function(s, k, a, fn) {
    var arr = JSON.parse(fs.readFileSync(fn, 'utf-8'));
    // Helper to avoid performing map over large data sets in WebPPL.
    // See #174.
    return k(s, arr.map(function(x) {
      return new Tensor([x.length, 1]).fromFlatArray(x);
    }));
  };

  var exec = function(s, k, a, cmd) {
    return k(s, child_process.execSync(cmd).toString());
  };

  return {
    display: display,
    cache: cache,
    apply: apply,
    _Fn: _Fn,
    Vector: Vector,
    Matrix: Matrix,
    zeros: zeros,
    readJSON: readJSON,
    writeJSON: writeJSON,
    readJSONDataSet: readJSONDataSet,
    exec: exec
  };

};<|MERGE_RESOLUTION|>--- conflicted
+++ resolved
@@ -1,14 +1,11 @@
 'use strict';
 
 var serialize = require('./util').serialize
-<<<<<<< HEAD
 var Tensor = require('./tensor');
 var fs = require('fs');
 var child_process = require('child_process');
-=======
 var LRU = require('lru-cache');
 var ad = require('./ad');
->>>>>>> fe8a2c23
 
 module.exports = function(env) {
 
