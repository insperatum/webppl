--- conflicted
+++ resolved
@@ -126,11 +126,7 @@
 
   // Inference functions and header utils
   var headerModules = [
-<<<<<<< HEAD
-    enumerate, particlefilter, asyncpf, mh, pmcmc,
-=======
-    enumerate, particlefilter, mh, hashmh, incrementalmh, pmcmc,
->>>>>>> c9ceb11b
+    enumerate, particlefilter, asyncpf, mh, hashmh, incrementalmh, pmcmc,
     smc, variational, headerUtils
   ];
   headerModules.forEach(function(mod) {
