--- conflicted
+++ resolved
@@ -21,21 +21,6 @@
 var assert = require('assert');
 var _ = require('underscore');
 
-<<<<<<< HEAD
-var util = require('./util');
-var erp = require('./erp');
-var enumerate = require('./inference/enumerate');
-var mcmc = require('./inference/mcmc');
-var asyncpf = require('./inference/asyncpf');
-var pmcmc = require('./inference/pmcmc');
-var smc = require('./inference/smc');
-var variational = require('./inference/variational');
-var rejection = require('./inference/rejection');
-var incrementalmh = require('./inference/incrementalmh');
-var headerUtils = require('./headerUtils');
-var Query = require('./query').Query;
-var ad = require('./ad');
-=======
 try {
   var util = require('./util');
   var erp = require('./erp');
@@ -59,7 +44,6 @@
     throw e;
   }
 }
->>>>>>> fe8a2c23
 
 module.exports = function(env) {
 
@@ -89,11 +73,7 @@
   };
 
   env.factor = function(s, k, a, score) {
-<<<<<<< HEAD
-    assert.ok(!isNaN(ad.value(score)));
-=======
-    assert.ok(!isNaN(ad.untapify(score)), 'factor() score was NaN');
->>>>>>> fe8a2c23
+    assert.ok(!isNaN(ad.value(score)), 'factor() score was NaN');
     return env.coroutine.factor(s, k, a, score);
   };
 
