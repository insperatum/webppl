////////////////////////////////////////////////////////////////////
// Inference interface
//
// An inference function takes the current continuation and a WebPPL
// thunk (which itself has been transformed to take a
// continuation). It does some kind of inference and returns an ERP
// representing the nromalized marginal distribution on return values.
//
// The inference function should install a coroutine object that
// provides sample, factor, and exit.
//
// sample and factor are the co-routine handlers: they get call/cc'ed
// from the wppl code to handle random stuff.
//
// The inference function passes exit to the wppl fn, so that it gets
// called when the fn is exited, it can call the inference cc when
// inference is done to contintue the program.

'use strict';

var assert = require('assert');
var _ = require('underscore');
var PriorityQueue = require('priorityqueuejs');

var util = require('./util.js');
var erp = require('./erp.js');
var enumerate = require('./inference/enumerate.js');
var particlefilter = require('./inference/particlefilter.js');
var mh = require('./inference/mh.js');
var pmcmc = require('./inference/pmcmc.js');
var smc = require('./inference/smc.js');
var variational = require('./inference/variational.js');
var incrementalmh = require('./inference/incrementalmh.js');
var headerUtils = require('./headerUtils.js');
<<<<<<< HEAD
var headerModules = [
  enumerate,
  particlefilter,
  mh,
  pmcmc,
  smc,
  variational,
  incrementalmh,
  headerUtils
];
=======
>>>>>>> db789747


module.exports = function(env) {


  // Inference interface

  env.coroutine = {
    sample: function(s, cc, a, erp, params) {
      return cc(s, erp.sample(params));
    },
    factor: function() {
      throw 'factor allowed only inside inference.';
    },
    exit: function(s, r) {
      return r;
    },
    incrementalize: function(s, cc, a, fn) {
      var args = [s, cc, a].concat(Array.prototype.slice.call(arguments, 4));
      return fn.apply(global, args);
    }
  };

  env.defaultCoroutine = env.coroutine;

  env.sample = function(s, k, a, dist, params) {
    return env.coroutine.sample(s, k, a, dist, params);
  };

  env.factor = function(s, k, a, score) {
    assert.ok(!isNaN(score));
    return env.coroutine.factor(s, k, a, score);
  };

  env.sampleWithFactor = function(s, k, a, dist, params, scoreFn) {
    if (typeof env.coroutine.sampleWithFactor === 'function') {
      return env.coroutine.sampleWithFactor(s, k, a, dist, params, scoreFn);
    } else {
      var sampleK = function(s, v) {
        var scoreK = function(s, sc) {
          var factorK = function(s) {
            return k(s, v); };
          return env.factor(s, factorK, a + 'swf2', sc);};
        return scoreFn(s, scoreK, a + 'swf1', v);};
      return env.sample(s, sampleK, a, dist, params);
    }
  };

  env.exit = function(s, retval) {
    return env.coroutine.exit(s, retval);
  };

  env.incrementalize = function() {
    return env.coroutine.incrementalize.apply(global, arguments);
  }


  // Exports

  var exports = {};

  function addExports(obj) {
    _.extend(exports, obj);
  };

  // Inference interface
  addExports({
    factor: env.factor,
    sample: env.sample,
    sampleWithFactor: env.sampleWithFactor,
    incrementalize: env.incrementalize
  });

  // Modules we want to use from webppl
  addExports({
    _: _,
    util: util,
    assert: assert
  });

  // Inference functions and header utils
  var headerModules = [
    enumerate, particlefilter, mh, pmcmc,
    smc, variational, headerUtils
  ];
  headerModules.forEach(function(mod) {
    addExports(mod(env));
  });

  // Random primitives
  addExports(erp);

  return exports;

};<|MERGE_RESOLUTION|>--- conflicted
+++ resolved
@@ -32,7 +32,6 @@
 var variational = require('./inference/variational.js');
 var incrementalmh = require('./inference/incrementalmh.js');
 var headerUtils = require('./headerUtils.js');
-<<<<<<< HEAD
 var headerModules = [
   enumerate,
   particlefilter,
@@ -43,8 +42,6 @@
   incrementalmh,
   headerUtils
 ];
-=======
->>>>>>> db789747
 
 
 module.exports = function(env) {
