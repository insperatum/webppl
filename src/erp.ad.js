--- conflicted
+++ resolved
@@ -621,7 +621,6 @@
   return a;
 }
 
-<<<<<<< HEAD
 var multinomial = makeErpType({
   name: 'multinomial',
   mixins: [finiteSupport],
@@ -629,16 +628,8 @@
     return multinomialSample(this.params.ps.map(ad.value), this.params.n);
   },
   score: function(val) {
-    if (sum(val) != this.params.n) {
-=======
-var multinomialERP = new ERP({
-  sample: multinomialSample,
-  score: function(params, val) {
-    'use ad';
-    var probs = params[0];
-    var n = params[1];
-    if (sum(val) !== n) {
->>>>>>> 64979181
+    'use ad';
+    if (sum(val) !== this.params.n) {
       return -Infinity;
     }
     var x = [];
