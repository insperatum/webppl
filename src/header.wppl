--- conflicted
+++ resolved
@@ -1,11 +1,11 @@
 'no caching';
 
-<<<<<<< HEAD
-// Distributions
+// Distributions (note: this gets macro transformed)
 
 defineDistConstructors(
     Bernoulli
     Uniform
+    UniformDrift
     RandomInteger
     Gaussian
     GaussianDrift
@@ -23,31 +23,6 @@
     Categorical);
 
 // Helpers to sample from distributions.
-=======
-// ERPs (note: this gets macro transformed)
-
-defineErpConstructors(
-    bernoulli
-    uniform
-    uniformDrift
-    randomInteger
-    gaussian
-    gaussianDrift
-    multivariateGaussian
-    cauchy
-    discrete
-    gamma
-    exponential
-    beta
-    binomial
-    multinomial
-    poisson
-    dirichlet
-    dirichletDrift
-    categorical);
-
-// Helpers to sample from ERPs.
->>>>>>> 3e8ca5d0
 
 var bernoulli = function(arg) {
   var params = dists.isParams(arg) ? arg : {p: arg};
