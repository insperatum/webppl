--- conflicted
+++ resolved
@@ -230,11 +230,6 @@
   logHist: logHist,
   deleteIndex: deleteIndex,
   makeGensym: makeGensym,
-<<<<<<< HEAD
-  normalizeHist: normalizeHist,
-=======
-  normalizeArray: normalizeArray,
->>>>>>> cb21d4b8
   prettyJSON: prettyJSON,
   runningInBrowser: runningInBrowser,
   mergeDefaults: mergeDefaults,
