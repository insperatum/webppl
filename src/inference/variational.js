////////////////////////////////////////////////////////////////////
// Simple Variational inference wrt the (pseudo)mean-field program.
// We do stochastic gradient descent on the ERP params.
// On sample statements: sample and accumulate grad-log-score, orig-score, and variational-score
// On factor statements accumulate into orig-score.

'use strict';

var _ = require('underscore');
var numeric = require('numeric')
var assert = require('assert');
var erp = require('../erp.js');
var util = require('../util.js');

module.exports = function(env) {

  function Variational(s, k, a, wpplFn,
                       numSteps, numSamples, numDistSamples,
                       verbose,
                       initialLearningRate, convergenceEpsilon) {

    this.wpplFn = wpplFn;
    this.verbose = verbose;
    this.numSteps = numSteps || 100;
    this.numSamples = numSamples || 100; // Per-step.
    this.currentStep = 0;
    this.currentSample = 0;

    // Number of samples used to create the ERP returned from inference.
    this.numDistSamples = numDistSamples || 100;

    // The variational parameters.
    this.variationalParams = {};

    // AdaGrad eta parameter.
    this.initialLearningRate = initialLearningRate || 1;
    this.convergenceEpsilon = convergenceEpsilon || 0.1;
    this.deltaAbsMaxAvg = 0;

    // Historic gradient squared for each variational param, used for
    // adagrad update:
    this.runningG2 = {};

    // Maintain running totals of the sums (over samples) used to
    // computed (per-step) estimates of the lower-bound and its
    // gradient.
    this.sumScoreDiff = 0;
    this.sumGrad = {};
    this.sumWeightedGrad = {};
    this.sumGradSq = {};
    this.sumWeightedGradSq = {};

    // Gradient of each sample used to estimate gradient:
    this.sampleGrad = {};

    // Running score accumulation per sample:
    this.jointScore = 0;
    this.variScore = 0;

    // Move old coroutine out of the way and install this as the
    // current handler.
    this.k = k;
    this.oldCoroutine = env.coroutine;
    env.coroutine = this;

    this.initialStore = s; // will be reinstated at the end
    this.initialAddress = a;

    // Kick off the estimation:
    return this.takeGradSample();
  }

  Variational.prototype.takeGradSample = function() {
    // Reset sample info
    this.sampleGrad = {};
    this.jointScore = 0;
    this.variScore = 0;
    // Get another sample
    this.currentSample++;
    return this.wpplFn(_.clone(this.initialStore), env.exit, this.initialAddress);
  };

  Variational.prototype.sample = function(s, k, a, erp, params) {
    // Sample from variational dist
    if (!this.variationalParams.hasOwnProperty(a)) {
      // Initialize at prior (for this sample).
      this.variationalParams[a] = params;
      this.runningG2[a] = numeric.rep([params.length], 0);
    }
    var vParams = this.variationalParams[a];
    var val = erp.sample(vParams);

    // Compute variational dist grad
    this.sampleGrad[a] = erp.grad(vParams, val);

    // Compute target score + variational score
    this.jointScore += erp.score(params, val);
    this.variScore += erp.score(vParams, val);

    return k(s, val); // TODO: need a?
  };

  Variational.prototype.factor = function(s, k, a, score) {

    // Update joint score and keep going
    this.jointScore += score;

    return k(s); // TODO: need a?
  };

  Variational.prototype.exit = function(s, retval) {

    var scoreDiff = this.jointScore - this.variScore;

    // Update running totals.

    this.sumScoreDiff += scoreDiff;

    for (var a in this.sampleGrad) {
      if (this.sampleGrad.hasOwnProperty(a)) {
        if (!this.sumGrad[a]) {
          var numParams = this.sampleGrad[a].length;
          this.sumGrad[a] = numeric.rep([numParams], 0);
          this.sumGradSq[a] = numeric.rep([numParams], 0);
          this.sumWeightedGrad[a] = numeric.rep([numParams], 0);
          this.sumWeightedGradSq[a] = numeric.rep([numParams], 0);
        }

        this.sumGrad[a] = numeric.add(this.sumGrad[a], this.sampleGrad[a]);
        this.sumWeightedGrad[a] = numeric.add(
            this.sumWeightedGrad[a],
            numeric.mul(this.sampleGrad[a], scoreDiff));

        var sampleGradSq = numeric.pow(this.sampleGrad[a], 2);
        this.sumGradSq[a] = numeric.add(this.sumGradSq[a], sampleGradSq);
        this.sumWeightedGradSq[a] = numeric.add(
            this.sumWeightedGradSq[a],
            numeric.mul(sampleGradSq, scoreDiff));
      }
    }

    // Do we have as many samples as we need for this gradient
    // estimate?
    if (this.currentSample < this.numSamples) {
      return this.takeGradSample();
    }

    // Compute the lower-bound estimate.

    // This will only be correct when observations come from
    // normalized distributions. (Rather than arbitrary factor
    // statements.)

    var elboEst = this.sumScoreDiff / this.numSamples;

    // Perform a gradient step using Adagrad.
    var deltaAbsMax = 0;

    for (a in this.sumGrad) {
      if (this.sumGrad.hasOwnProperty(a)) {
        // Estimate a*, the (per-parameter) optimal control variate scalar.
        var optimalScalarEst = numeric.div(
            this.sumWeightedGradSq[a],
            this.sumGradSq[a]);

        var elboGradEst = numeric.sub(
            this.sumWeightedGrad[a],
            numeric.mul(this.sumGrad[a], optimalScalarEst));

        var variParams = this.variationalParams[a];
        for (var i = 0; i < variParams.length; i++) {
          var grad = elboGradEst[i] / this.numSamples;
          this.runningG2[a][i] += Math.pow(grad, 2);
          var weight = this.initialLearningRate / Math.sqrt(this.runningG2[a][i]);
          assert(isFinite(weight), 'Variational update weight is infinite.');
          var delta = weight * grad;
          variParams[i] += delta;
          deltaAbsMax = Math.max(Math.abs(delta), deltaAbsMax);
        }
      }
    }

    this.currentStep++;

    // Maintain an exponentially decaying average of the max
    // variational parameter delta in order to test for convergence.
    this.deltaAbsMaxAvg = this.deltaAbsMaxAvg * 0.9 + deltaAbsMax;
    var converged = this.deltaAbsMaxAvg < this.convergenceEpsilon;
    if (converged && this.verbose) {
      console.log('Varitional inference converged after step', this.currentStep);
    }

    // If we haven't converged then do another gradient estimate and
    // step:
    if (this.currentStep < this.numSteps && !converged) {
      this.currentSample = 0;
      this.sumScoreDiff = 0;
      this.sumGrad = {};
      this.sumWeightedGrad = {};
      this.sumGradSq = {};
      this.sumWeightedGradSq = {};
      return this.takeGradSample();
    }

    // Return the variational distribution as an ERP.
    var hist = {};
    return util.cpsForEach(
        function(undef, i, lengthObj, nextK) {

          // Sample from the variational program.
          return this.wpplFn(_.clone(this.initialStore), function(store, val) {
            var k = JSON.stringify(val);
            if (hist[k] === undefined) {
              hist[k] = {prob: 0, val: val};
            }
            hist[k].prob += 1;
            return nextK();
          }, this.initialAddress);

        }.bind(this),

<<<<<<< HEAD
        function() {
=======
  Variational.prototype.incrementalize = env.defaultCoroutine.incrementalize;

  function vecPlus(a, b) {
    var c = [];
    for (var i = 0; i < a.length; i++) {
      c[i] = a[i] + b[i];
    }
    return c;
  }
>>>>>>> 166874af

          var dist = erp.makeMarginalERP(hist);
          dist.elboEstimate = elboEst;
          dist.variationalParams = this.variationalParams;

          // Reinstate previous coroutine
          env.coroutine = this.oldCoroutine;

          // Return by calling original continuation:
          return this.k(this.initialStore, dist);

        }.bind(this),

        // Duck-type an array-like object to iterate over.
        {length: this.numDistSamples}
    );

  };

  function variational(s, cc, a, wpplFn, numSteps, numSamples, numDistSamples, verbose, lr, eps) {
    return new Variational(s, cc, a, wpplFn, numSteps, numSamples, numDistSamples, verbose, lr, eps);
  }

  return {Variational: variational};

};<|MERGE_RESOLUTION|>--- conflicted
+++ resolved
@@ -218,21 +218,7 @@
           }, this.initialAddress);
 
         }.bind(this),
-
-<<<<<<< HEAD
         function() {
-=======
-  Variational.prototype.incrementalize = env.defaultCoroutine.incrementalize;
-
-  function vecPlus(a, b) {
-    var c = [];
-    for (var i = 0; i < a.length; i++) {
-      c[i] = a[i] + b[i];
-    }
-    return c;
-  }
->>>>>>> 166874af
-
           var dist = erp.makeMarginalERP(hist);
           dist.elboEstimate = elboEst;
           dist.variationalParams = this.variationalParams;
@@ -251,6 +237,8 @@
 
   };
 
+  Variational.prototype.incrementalize = env.defaultCoroutine.incrementalize;
+
   function variational(s, cc, a, wpplFn, numSteps, numSamples, numDistSamples, verbose, lr, eps) {
     return new Variational(s, cc, a, wpplFn, numSteps, numSamples, numDistSamples, verbose, lr, eps);
   }
